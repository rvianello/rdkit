--- conflicted
+++ resolved
@@ -536,7 +536,7 @@
   PG_RETURN_BOOL(res);
 }
 
-<<<<<<< HEAD
+
 /*
  * Sortsupport function
  *
@@ -571,15 +571,8 @@
   PG_RETURN_VOID();
 }
 
-bool
-calcConsistency(bool isLeaf, uint16 strategy, 
-                double nCommonUp, double nCommonDown,
-		double nKey, double nQuery)
-{
-=======
 bool calcConsistency(bool isLeaf, uint16 strategy, double nCommonUp,
                      double nCommonDown, double nKey, double nQuery) {
->>>>>>> 77ce8eaf
   bool res = false;
 
   /*
