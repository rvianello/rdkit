--- conflicted
+++ resolved
@@ -420,17 +420,8 @@
   bool all = true;
   uint8 * bstr_end = bstr + length;
 
-<<<<<<< HEAD
   while (all && bstr < bstr_end) {
     all = *bstr++ == value;
-=======
-#ifdef RDK_OPTIMIZE_POPCNT
-  /* TODO consider optimizing */
-#endif
-  
-  while (allTrue && bstr < bstr_end) {
-    allTrue = *bstr++ == 0xFF;
->>>>>>> d1985caa
   }
 
   return all;
