--- conflicted
+++ resolved
@@ -1,8 +1,4 @@
 comment = 'Cheminformatics functionality for PostgreSQL.'
-<<<<<<< HEAD
-default_version = '4.3'
-=======
-default_version = '4.3.0'
->>>>>>> af531a79
+default_version = '4.3.1'
 module_pathname = '$libdir/rdkit'
 relocatable = true