//
//  Copyright (C) 2018 Susan H. Leung
//
//   @@ All Rights Reserved @@
//  This file is part of the RDKit.
//  The contents are covered by the terms of the BSD license
//  which is included in the file license.txt, found at the root
//  of the RDKit source tree.
//
#include <RDBoost/Wrap.h>

#include <GraphMol/RDKitBase.h>
#include <GraphMol/MolStandardize/Validate.h>

namespace python = boost::python;
using namespace RDKit;

namespace {

struct ValidationMethodWrap : MolStandardize::ValidationMethod, python::wrapper<MolStandardize::ValidationMethod>
{
    std::vector<MolStandardize::ValidationErrorInfo> validate(
      const ROMol &mol, bool reportAllFailures) const override
    {
        return this->get_override("validate")(mol, reportAllFailures);
    }
<<<<<<< HEAD
=======

    std::shared_ptr<MolStandardize::ValidationMethod> copy() const override
    {
        return this->get_override("copy")();
    }
>>>>>>> b3cb9cab
};

// Wrap ValidationMethod::validate and convert the returned
// vector into a python list of strings
python::list pythonValidateMethod(
    const MolStandardize::ValidationMethod & self, const ROMol &mol,
    bool reportAllFailures) {
  python::list res;
  std::vector<MolStandardize::ValidationErrorInfo> errout =
      self.validate(mol, reportAllFailures);
  for (const auto &msg : errout) {
    res.append(msg);
  }
  return res;
}

MolStandardize::MolVSValidation *getMolVSValidation(
    python::object validations) {
  std::vector<std::shared_ptr<MolStandardize::ValidationMethod>> vs;

  auto pvect =
      pythonObjectToVect<std::shared_ptr<MolStandardize::ValidationMethod>>(
          validations);
  if (!pvect) {
    throw_value_error("validations argument must be non-empty");
  }
  for (auto v : *pvect) {
    vs.push_back(v->copy());
  }
  return new MolStandardize::MolVSValidation(vs);
}

MolStandardize::AllowedAtomsValidation *getAllowedAtomsValidation(
    python::object atoms) {
  auto p_atomList = pythonObjectToVect<Atom *>(atoms);
  if (!p_atomList) {
    throw_value_error("allowedAtoms argument must be non-empty");
  }
  std::vector<std::shared_ptr<Atom>> satoms;
  for (auto ap : *p_atomList) {
    satoms.push_back(std::shared_ptr<Atom>(ap->copy()));
  }
  return new MolStandardize::AllowedAtomsValidation(satoms);
}

MolStandardize::DisallowedAtomsValidation *getDisallowedAtomsValidation(
    python::object atoms) {
  auto p_atomList = pythonObjectToVect<Atom *>(atoms);
  if (!p_atomList) {
    throw_value_error("disallowedAtoms must be non-empty");
  }
  std::vector<std::shared_ptr<Atom>> satoms;
  for (auto ap : *p_atomList) {
    satoms.push_back(std::shared_ptr<Atom>(ap->copy()));
  }
  return new MolStandardize::DisallowedAtomsValidation(satoms);
}

python::list standardizeSmilesHelper(const std::string &smiles) {
  python::list res;
  std::vector<MolStandardize::ValidationErrorInfo> errout =
      MolStandardize::validateSmiles(smiles);
  for (const auto &msg : errout) {
    res.append(msg);
  }
  return res;
}

}  // namespace

struct validate_wrapper {
  static void wrap() {
    std::string docString = "";

    python::class_<ValidationMethodWrap, boost::noncopyable>("ValidationMethod")
      .def("validate", pythonValidateMethod,
            (python::arg("self"), python::arg("mol"),
            python::arg("reportAllFailures") = false),
            "")
      ;

    python::class_<
      MolStandardize::RDKitValidation,
      python::bases<MolStandardize::ValidationMethod>,
      boost::noncopyable>("RDKitValidation")
      ;

<<<<<<< HEAD
    python::class_<MolStandardize::MolVSValidations, boost::noncopyable>(
        "MolVSValidations", python::no_init)
        .def("run", &MolStandardize::MolVSValidations::run,
             (python::arg("self"), python::arg("mol"),
              python::arg("reportAllFailures"), python::arg("errors")),
             "");

    python::class_<MolStandardize::NoAtomValidation,
                   python::bases<MolStandardize::MolVSValidations>>(
        "NoAtomValidation", python::init<>(python::args("self")))
        .def("run", &MolStandardize::NoAtomValidation::run,
             (python::arg("self"), python::arg("mol"),
              python::arg("reportAllFailures"), python::arg("errors")),
             "");

    python::class_<MolStandardize::FragmentValidation,
                   python::bases<MolStandardize::MolVSValidations>>(
        "FragmentValidation", python::init<>(python::args("self")))
        .def("run", &MolStandardize::FragmentValidation::run,
             (python::arg("self"), python::arg("mol"),
              python::arg("reportAllFailures"), python::arg("errors")),
             "");
    python::class_<MolStandardize::NeutralValidation,
                   python::bases<MolStandardize::MolVSValidations>>(
        "NeutralValidation", python::init<>(python::args("self")))
        .def("run", &MolStandardize::NeutralValidation::run,
             (python::arg("self"), python::arg("mol"),
              python::arg("reportAllFailures"), python::arg("errors")),
             "");
    python::class_<MolStandardize::IsotopeValidation,
                   python::bases<MolStandardize::MolVSValidations>>(
        "IsotopeValidation", python::init<>(python::args("self")))
        .def("run", &MolStandardize::IsotopeValidation::run,
             (python::arg("self"), python::arg("mol"),
              python::arg("reportAllFailures"), python::arg("errors")),
             "");

    python::class_<MolStandardize::MolVSValidation, boost::noncopyable>(
        "MolVSValidation")
=======
    python::class_<
      MolStandardize::NoAtomValidation,
      python::bases<MolStandardize::ValidationMethod>,
      boost::noncopyable>("NoAtomValidation")
      ;

    python::class_<
      MolStandardize::FragmentValidation,
      python::bases<MolStandardize::ValidationMethod>,
      boost::noncopyable>("FragmentValidation")
      ;

    python::class_<
      MolStandardize::NeutralValidation,
      python::bases<MolStandardize::ValidationMethod>,
      boost::noncopyable>("NeutralValidation")
      ;

    python::class_<
      MolStandardize::IsotopeValidation,
      python::bases<MolStandardize::ValidationMethod>,
      boost::noncopyable>("IsotopeValidation")
      ;

    python::class_<
      MolStandardize::MolVSValidation,
      python::bases<MolStandardize::ValidationMethod>,
      boost::noncopyable>("MolVSValidation")
>>>>>>> b3cb9cab
        .def("__init__", python::make_constructor(&getMolVSValidation))
      ;

    python::class_<
      MolStandardize::AllowedAtomsValidation,
      python::bases<MolStandardize::ValidationMethod>,
      boost::noncopyable>("AllowedAtomsValidation", python::no_init)
<<<<<<< HEAD
        .def("__init__", python::make_constructor(&getDisallowedAtomsValidation))
=======
        .def("__init__", python::make_constructor(&getAllowedAtomsValidation))
>>>>>>> b3cb9cab
      ;

    python::class_<
      MolStandardize::DisallowedAtomsValidation,
      python::bases<MolStandardize::ValidationMethod>,
      boost::noncopyable>("DisallowedAtomsValidation", python::no_init)
        .def("__init__", python::make_constructor(&getDisallowedAtomsValidation))
      ;
<<<<<<< HEAD

    python::class_<
      MolStandardize::FeaturesValidation,
      python::bases<MolStandardize::ValidationMethod>,
      boost::noncopyable>("FeaturesValidation")
        .def(python::init<bool>())
      ;

    python::class_<
      MolStandardize::Is2DValidation,
      python::bases<MolStandardize::ValidationMethod>,
      boost::noncopyable>("Is2DValidation")
        .def(python::init<double>())
      ;

    python::class_<
      MolStandardize::Layout2DValidation,
      python::bases<MolStandardize::ValidationMethod>,
      boost::noncopyable>("Layout2DValidation")
        .def(python::init<double>())
        .def(python::init<double, double>())
      ;

    python::class_<
      MolStandardize::StereoValidation,
      python::bases<MolStandardize::ValidationMethod>,
      boost::noncopyable>("StereoValidation")
      ;
=======
>>>>>>> b3cb9cab

    python::def("ValidateSmiles", standardizeSmilesHelper, (python::arg("mol")),
                docString.c_str());
  }
};

void wrap_validate() { validate_wrapper::wrap(); }<|MERGE_RESOLUTION|>--- conflicted
+++ resolved
@@ -24,14 +24,11 @@
     {
         return this->get_override("validate")(mol, reportAllFailures);
     }
-<<<<<<< HEAD
-=======
 
     std::shared_ptr<MolStandardize::ValidationMethod> copy() const override
     {
         return this->get_override("copy")();
     }
->>>>>>> b3cb9cab
 };
 
 // Wrap ValidationMethod::validate and convert the returned
@@ -119,47 +116,6 @@
       boost::noncopyable>("RDKitValidation")
       ;
 
-<<<<<<< HEAD
-    python::class_<MolStandardize::MolVSValidations, boost::noncopyable>(
-        "MolVSValidations", python::no_init)
-        .def("run", &MolStandardize::MolVSValidations::run,
-             (python::arg("self"), python::arg("mol"),
-              python::arg("reportAllFailures"), python::arg("errors")),
-             "");
-
-    python::class_<MolStandardize::NoAtomValidation,
-                   python::bases<MolStandardize::MolVSValidations>>(
-        "NoAtomValidation", python::init<>(python::args("self")))
-        .def("run", &MolStandardize::NoAtomValidation::run,
-             (python::arg("self"), python::arg("mol"),
-              python::arg("reportAllFailures"), python::arg("errors")),
-             "");
-
-    python::class_<MolStandardize::FragmentValidation,
-                   python::bases<MolStandardize::MolVSValidations>>(
-        "FragmentValidation", python::init<>(python::args("self")))
-        .def("run", &MolStandardize::FragmentValidation::run,
-             (python::arg("self"), python::arg("mol"),
-              python::arg("reportAllFailures"), python::arg("errors")),
-             "");
-    python::class_<MolStandardize::NeutralValidation,
-                   python::bases<MolStandardize::MolVSValidations>>(
-        "NeutralValidation", python::init<>(python::args("self")))
-        .def("run", &MolStandardize::NeutralValidation::run,
-             (python::arg("self"), python::arg("mol"),
-              python::arg("reportAllFailures"), python::arg("errors")),
-             "");
-    python::class_<MolStandardize::IsotopeValidation,
-                   python::bases<MolStandardize::MolVSValidations>>(
-        "IsotopeValidation", python::init<>(python::args("self")))
-        .def("run", &MolStandardize::IsotopeValidation::run,
-             (python::arg("self"), python::arg("mol"),
-              python::arg("reportAllFailures"), python::arg("errors")),
-             "");
-
-    python::class_<MolStandardize::MolVSValidation, boost::noncopyable>(
-        "MolVSValidation")
-=======
     python::class_<
       MolStandardize::NoAtomValidation,
       python::bases<MolStandardize::ValidationMethod>,
@@ -188,7 +144,6 @@
       MolStandardize::MolVSValidation,
       python::bases<MolStandardize::ValidationMethod>,
       boost::noncopyable>("MolVSValidation")
->>>>>>> b3cb9cab
         .def("__init__", python::make_constructor(&getMolVSValidation))
       ;
 
@@ -196,11 +151,7 @@
       MolStandardize::AllowedAtomsValidation,
       python::bases<MolStandardize::ValidationMethod>,
       boost::noncopyable>("AllowedAtomsValidation", python::no_init)
-<<<<<<< HEAD
-        .def("__init__", python::make_constructor(&getDisallowedAtomsValidation))
-=======
         .def("__init__", python::make_constructor(&getAllowedAtomsValidation))
->>>>>>> b3cb9cab
       ;
 
     python::class_<
@@ -209,7 +160,6 @@
       boost::noncopyable>("DisallowedAtomsValidation", python::no_init)
         .def("__init__", python::make_constructor(&getDisallowedAtomsValidation))
       ;
-<<<<<<< HEAD
 
     python::class_<
       MolStandardize::FeaturesValidation,
@@ -238,8 +188,6 @@
       python::bases<MolStandardize::ValidationMethod>,
       boost::noncopyable>("StereoValidation")
       ;
-=======
->>>>>>> b3cb9cab
 
     python::def("ValidateSmiles", standardizeSmilesHelper, (python::arg("mol")),
                 docString.c_str());
