--- conflicted
+++ resolved
@@ -39,13 +39,8 @@
     res[python::extract<int>(tDict.keys()[i])] = clr;
   }
 }
-<<<<<<< HEAD
-std::map<int, DrawColour> *pyDictToColourMap(python::object pyo) {
-  std::map<int, DrawColour> *res = nullptr;
-=======
 ColourPalette *pyDictToColourMap(python::object pyo) {
-  ColourPalette *res = NULL;
->>>>>>> b7d2cfbc
+  ColourPalette *res = nullptr;
   if (pyo) {
     res = new ColourPalette;
     pyDictToColourMap(pyo, *res);
@@ -170,11 +165,7 @@
     }
   }
 
-<<<<<<< HEAD
-  rdk_auto_ptr<std::vector<std::map<int, DrawColour>>> highlightAtomMap;
-=======
-  rdk_auto_ptr<std::vector<ColourPalette> > highlightAtomMap;
->>>>>>> b7d2cfbc
+  rdk_auto_ptr<std::vector<ColourPalette>> highlightAtomMap;
   if (highlight_atom_map) {
     if (python::extract<unsigned int>(highlight_atom_map.attr("__len__")()) !=
         nThere) {
@@ -182,20 +173,12 @@
           "If highlightAtomMap is provided it must be the same length as the "
           "molecule list.");
     }
-<<<<<<< HEAD
-    highlightAtomMap.reset(new std::vector<std::map<int, DrawColour>>(nThere));
-=======
     highlightAtomMap.reset(new std::vector<ColourPalette>(nThere));
->>>>>>> b7d2cfbc
     for (unsigned int i = 0; i < nThere; ++i) {
       pyDictToColourMap(highlight_atom_map[i], (*highlightAtomMap)[i]);
     }
   }
-<<<<<<< HEAD
-  rdk_auto_ptr<std::vector<std::map<int, DrawColour>>> highlightBondMap;
-=======
-  rdk_auto_ptr<std::vector<ColourPalette> > highlightBondMap;
->>>>>>> b7d2cfbc
+  rdk_auto_ptr<std::vector<ColourPalette>> highlightBondMap;
   if (highlight_bond_map) {
     if (python::extract<unsigned int>(highlight_bond_map.attr("__len__")()) !=
         nThere) {
@@ -203,11 +186,7 @@
           "If highlightBondMap is provided it must be the same length as the "
           "molecule list.");
     }
-<<<<<<< HEAD
-    highlightBondMap.reset(new std::vector<std::map<int, DrawColour>>(nThere));
-=======
     highlightBondMap.reset(new std::vector<ColourPalette>(nThere));
->>>>>>> b7d2cfbc
     for (unsigned int i = 0; i < nThere; ++i) {
       pyDictToColourMap(highlight_bond_map[i], (*highlightBondMap)[i]);
     }
@@ -429,21 +408,18 @@
       .def("DrawString", &RDKit::MolDraw2D::drawString,
            (python::arg("self"), python::arg("string"), python::arg("pos")),
            "add text to the canvas")
-      .def("GetDrawCoords",
-           (RDGeom::Point2D(RDKit::MolDraw2D::*)(const RDGeom::Point2D &)
-                const) &
-               RDKit::MolDraw2D::getDrawCoords,
+      .def("GetDrawCoords", (RDGeom::Point2D(RDKit::MolDraw2D::*)(
+                                const RDGeom::Point2D &) const) &
+                                RDKit::MolDraw2D::getDrawCoords,
            (python::arg("self"), python::arg("point")),
            "get the coordinates in drawing space for a particular point in "
            "molecule space")
-      .def("GetDrawCoords",
-           (RDGeom::Point2D(RDKit::MolDraw2D::*)(int) const) &
-               RDKit::MolDraw2D::getDrawCoords,
+      .def("GetDrawCoords", (RDGeom::Point2D(RDKit::MolDraw2D::*)(int) const) &
+                                RDKit::MolDraw2D::getDrawCoords,
            (python::arg("self"), python::arg("atomIndex")),
            "get the coordinates in drawing space for a particular atom")
-      .def("drawOptions",
-           (RDKit::MolDrawOptions & (RDKit::MolDraw2D::*)()) &
-               RDKit::MolDraw2D::drawOptions,
+      .def("drawOptions", (RDKit::MolDrawOptions & (RDKit::MolDraw2D::*)()) &
+                              RDKit::MolDraw2D::drawOptions,
            python::return_internal_reference<
                1, python::with_custodian_and_ward_postcall<0, 1>>(),
            "Returns a modifiable version of the current drawing options");
