--- conflicted
+++ resolved
@@ -154,7 +154,7 @@
   }
   std::cout << " Done" << std::endl;
 }
-#else // RDK_CAIRO_BUILD
+#else  // RDK_CAIRO_BUILD
 void test2() {}
 #endif
 
@@ -486,8 +486,7 @@
               unsigned int idx) {
   for (unsigned int j = 0; j < 200; j++) {
     for (unsigned int i = 0; i < mols.size(); ++i) {
-      if (i % count != idx)
-        continue;
+      if (i % count != idx) continue;
       ROMol *mol = mols[i];
       MolDraw2DSVG drawer(300, 300);
       drawer.drawMolecule(*mol);
@@ -513,8 +512,7 @@
     } catch (...) {
       continue;
     }
-    if (!mol)
-      continue;
+    if (!mol) continue;
     mols.push_back(mol);
   }
 
@@ -688,11 +686,11 @@
     // by default we don't force conformer generation
     RWMol nm(*m);
     RDDepict::compute2DCoords(nm);
-    nm.getConformer().set3D(true); // it's not really, we're cheating
+    nm.getConformer().set3D(true);  // it's not really, we're cheating
     TEST_ASSERT(nm.getNumAtoms() == 9)
     MolDraw2DUtils::prepareMolForDrawing(nm);
     TEST_ASSERT(nm.getNumAtoms() == 10);
-    TEST_ASSERT(nm.getNumConformers() == 1); // we have a conformer anyway
+    TEST_ASSERT(nm.getNumConformers() == 1);  // we have a conformer anyway
     TEST_ASSERT(nm.getConformer().is3D());
 
     // but if we do force, it blows out that conformer:
@@ -749,7 +747,7 @@
     TEST_ASSERT(txt.find("<svg:tspan>Cl</svg:tspan>") != std::string::npos);
     delete m;
   }
-  { // empty molecule
+  {  // empty molecule
     ROMol *m = new ROMol();
     TEST_ASSERT(m);
     RDDepict::compute2DCoords(*m);
@@ -766,24 +764,16 @@
 
 int main() {
   RDLog::InitLogs();
-<<<<<<< HEAD
 #if 0
-=======
-#if 1
->>>>>>> f1ca9e61
   test1();
+  test2();
   test4();
   test5();
+  test6();
+  test7();
+  test8PrepareMolForDrawing();
   testMultiThreaded();
-  test2();
-  test7();
-<<<<<<< HEAD
-  test6();
+  testGithub781();
 #endif
   test3();
-=======
-#endif
-  test8PrepareMolForDrawing();
-  testGithub781();
->>>>>>> f1ca9e61
 }