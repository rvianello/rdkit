//
//  Copyright (C) 2003-2023 Greg Landrum and other RDKit contributors
//
//   @@ All Rights Reserved @@
//  This file is part of the RDKit.
//  The contents are covered by the terms of the BSD license
//  which is included in the file license.txt, found at the root
//  of the RDKit source tree.
//
//  23/12/2013:
//     V3000 mol block writer contributed by Jan Holst Jensen
//
#include "FileParsers.h"
#include "FileParserUtils.h"
#include "MolSGroupWriting.h"
#include <RDGeneral/Invariant.h>
#include <GraphMol/FileParsers/MolFileStereochem.h>
#include <GraphMol/RDKitQueries.h>
#include <GraphMol/SubstanceGroup.h>
#include <GraphMol/Chirality.h>
#include <GraphMol/Atropisomers.h>
#include <RDGeneral/Ranking.h>
#include <RDGeneral/LocaleSwitcher.h>

#include <vector>
#include <algorithm>
#include <fstream>
#include <iostream>
#include <iomanip>
#include <cstdio>

#include <boost/format.hpp>
#include <boost/dynamic_bitset.hpp>
#include <RDGeneral/BadFileException.h>
#include <GraphMol/SmilesParse/SmilesWrite.h>
#include <GraphMol/SmilesParse/SmartsWrite.h>
#include <GraphMol/Depictor/RDDepictor.h>
#include <GraphMol/GenericGroups/GenericGroups.h>

#include <boost/algorithm/string.hpp>

using namespace RDKit::SGroupWriting;

namespace RDKit {

//*************************************
//
// Every effort has been made to adhere to MDL's standard
// for mol files
//
//*************************************

namespace {

int getQueryBondTopology(const Bond *bond) {
  PRECONDITION(bond, "no bond");
  PRECONDITION(bond->hasQuery(), "no query");
  int res = 0;
  Bond::QUERYBOND_QUERY *qry = bond->getQuery();
  // start by catching combined bond order + bond topology queries

  if (qry->getDescription() == "BondAnd" && !qry->getNegation() &&
      qry->endChildren() - qry->beginChildren() == 2) {
    auto child1 = qry->beginChildren();
    auto child2 = child1 + 1;
    if (((*child1)->getDescription() == "BondInRing") !=
        ((*child2)->getDescription() == "BondInRing")) {
      if ((*child1)->getDescription() != "BondInRing") {
        std::swap(child1, child2);
      }
      qry = child1->get();
    }
  }
  if (qry->getDescription() == "BondInRing") {
    if (qry->getNegation()) {
      res = 2;
    } else {
      res = 1;
    }
  }
  return res;
}

// returns 0 if there's a basic bond-order query
int getQueryBondSymbol(const Bond *bond) {
  PRECONDITION(bond, "no bond");
  PRECONDITION(bond->hasQuery(), "no query");
  int res = 8;

  Bond::QUERYBOND_QUERY *qry = bond->getQuery();
  if (qry->getDescription() == "BondOrder" || getQueryBondTopology(bond)) {
    // trap the simple bond-order query
    res = 0;
  } else {
    // start by catching combined bond order + bond topology queries
    if (qry->getDescription() == "BondAnd" && !qry->getNegation() &&
        qry->endChildren() - qry->beginChildren() == 2) {
      auto child1 = qry->beginChildren();
      auto child2 = child1 + 1;
      if ((*child2)->getDescription() == "BondInRing") {
        qry = child1->get();
      } else if ((*child1)->getDescription() == "BondInRing") {
        qry = child2->get();
      }
    }
    if (qry->getDescription() == "BondOr" && !qry->getNegation()) {
      if (qry->endChildren() - qry->beginChildren() == 2) {
        auto child1 = qry->beginChildren();
        auto child2 = child1 + 1;
        if ((*child1)->getDescription() == "BondOrder" &&
            !(*child1)->getNegation() &&
            (*child2)->getDescription() == "BondOrder" &&
            !(*child2)->getNegation()) {
          // ok, it's a bond query we have a chance of dealing with
          int t1 = static_cast<BOND_EQUALS_QUERY *>(child1->get())->getVal();
          int t2 = static_cast<BOND_EQUALS_QUERY *>(child2->get())->getVal();
          if (t1 > t2) {
            std::swap(t1, t2);
          }
          if (t1 == Bond::SINGLE && t2 == Bond::DOUBLE) {
            res = 5;
          } else if (t1 == Bond::SINGLE && t2 == Bond::AROMATIC) {
            res = 6;
          } else if (t1 == Bond::DOUBLE && t2 == Bond::AROMATIC) {
            res = 7;
          }
        }
      }
    } else if (qry->getDescription() == "SingleOrAromaticBond" &&
               !qry->getNegation()) {
      res = 6;
    } else if (qry->getDescription() == "SingleOrDoubleBond" &&
               !qry->getNegation()) {
      res = 5;
    } else if (qry->getDescription() == "DoubleOrAromaticBond" &&
               !qry->getNegation()) {
      res = 7;
    }
  }
  return res;
}

bool isAtomRGroup(const Atom &atom) {
  return atom.getAtomicNum() == 0 &&
         atom.hasProp(common_properties::_MolFileRLabel);
}
}  // namespace

const std::string GetMolFileChargeInfo(const RWMol &mol) {
  std::stringstream res;
  std::stringstream chgss;
  std::stringstream radss;
  std::stringstream massdiffss;
  unsigned int nChgs = 0;
  unsigned int nRads = 0;
  unsigned int nMassDiffs = 0;
  for (ROMol::ConstAtomIterator atomIt = mol.beginAtoms();
       atomIt != mol.endAtoms(); ++atomIt) {
    const Atom *atom = *atomIt;
    if (atom->getFormalCharge() != 0) {
      ++nChgs;
      chgss << boost::format(" %3d %3d") % (atom->getIdx() + 1) %
                   atom->getFormalCharge();
      if (nChgs == 8) {
        res << boost::format("M  CHG%3d") % nChgs << chgss.str() << "\n";
        chgss.str("");
        nChgs = 0;
      }
    }
    unsigned int nRadEs = atom->getNumRadicalElectrons();
    if (nRadEs != 0 && atom->getTotalDegree() != 0) {
      ++nRads;
      if (nRadEs % 2) {
        nRadEs = 2;
      } else {
        nRadEs = 3;  // we use triplets, not singlets:
      }
      radss << boost::format(" %3d %3d") % (atom->getIdx() + 1) % nRadEs;
      if (nRads == 8) {
        res << boost::format("M  RAD%3d") % nRads << radss.str() << "\n";
        radss.str("");
        nRads = 0;
      }
    }
    if (!isAtomRGroup(*atom)) {
      int isotope = atom->getIsotope();
      if (isotope != 0) {
        ++nMassDiffs;
        massdiffss << boost::format(" %3d %3d") % (atom->getIdx() + 1) %
                          isotope;
        if (nMassDiffs == 8) {
          res << boost::format("M  ISO%3d") % nMassDiffs << massdiffss.str()
              << "\n";
          massdiffss.str("");
          nMassDiffs = 0;
        }
      }
    }
  }
  if (nChgs) {
    res << boost::format("M  CHG%3d") % nChgs << chgss.str() << "\n";
  }
  if (nRads) {
    res << boost::format("M  RAD%3d") % nRads << radss.str() << "\n";
  }
  if (nMassDiffs) {
    res << boost::format("M  ISO%3d") % nMassDiffs << massdiffss.str() << "\n";
  }
  return res.str();
}

bool hasComplexQuery(const Atom *atom) {
  PRECONDITION(atom, "bad atom");
  bool res = false;
  if (atom->hasQuery()) {
    res = true;
    // counter examples:
    //  1) atomic number
    //  2) the smarts parser inserts AtomAnd queries
    //     for "C" or "c":
    //
    std::string descr = atom->getQuery()->getDescription();
    if (descr == "AtomAtomicNum") {
      res = false;
    } else if (descr == "AtomAnd") {
      if ((*atom->getQuery()->beginChildren())->getDescription() ==
          "AtomAtomicNum") {
        res = false;
      }
    }
  }
  return res;
}

const std::string GetMolFileQueryInfo(
    const RWMol &mol, const boost::dynamic_bitset<> &queryListAtoms) {
  std::stringstream ss;
  boost::dynamic_bitset<> listQs(mol.getNumAtoms());
  for (const auto atom : mol.atoms()) {
    if (isAtomListQuery(atom) && !queryListAtoms[atom->getIdx()]) {
      listQs.set(atom->getIdx());
    }
  }
  for (const auto atom : mol.atoms()) {
    bool wrote_query = false;
    if (!listQs[atom->getIdx()] && !queryListAtoms[atom->getIdx()] &&
        hasComplexQuery(atom)) {
      std::string sma =
          SmartsWrite::GetAtomSmarts(static_cast<const QueryAtom *>(atom));
      ss << "V  " << std::setw(3) << atom->getIdx() + 1 << " " << sma << "\n";
      wrote_query = true;
    }
    std::string molFileValue;
    if (!wrote_query &&
        atom->getPropIfPresent(common_properties::molFileValue, molFileValue)) {
      ss << "V  " << std::setw(3) << atom->getIdx() + 1 << " " << molFileValue
         << "\n";
    }
  }
  for (const auto atom : mol.atoms()) {
    if (listQs[atom->getIdx()]) {
      INT_VECT vals;
      getAtomListQueryVals(atom->getQuery(), vals);
      ss << "M  ALS " << std::setw(3) << atom->getIdx() + 1 << " ";
      ss << std::setw(2) << vals.size();
      if (atom->getQuery()->getNegation()) {
        ss << " T ";
      } else {
        ss << " F ";
      }
      for (auto val : vals) {
        ss << std::setw(4) << std::left
           << (PeriodicTable::getTable()->getElementSymbol(val));
      }
      ss << "\n";
    }
  }
  return ss.str();
}

const std::string GetMolFileRGroupInfo(const RWMol &mol) {
  std::stringstream ss;
  unsigned int nEntries = 0;
  for (ROMol::ConstAtomIterator atomIt = mol.beginAtoms();
       atomIt != mol.endAtoms(); ++atomIt) {
    unsigned int lbl;
    if ((*atomIt)->getPropIfPresent(common_properties::_MolFileRLabel, lbl)) {
      ss << " " << std::setw(3) << (*atomIt)->getIdx() + 1 << " "
         << std::setw(3) << lbl;
      ++nEntries;
    }
  }
  std::stringstream ss2;
  if (nEntries) {
    ss2 << "M  RGP" << std::setw(3) << nEntries << ss.str() << "\n";
  }
  return ss2.str();
}

const std::string GetMolFileAliasInfo(const RWMol &mol) {
  std::stringstream ss;
  for (ROMol::ConstAtomIterator atomIt = mol.beginAtoms();
       atomIt != mol.endAtoms(); ++atomIt) {
    std::string lbl;
    if ((*atomIt)->getPropIfPresent(common_properties::molFileAlias, lbl)) {
      if (!lbl.empty()) {
        ss << "A  " << std::setw(3) << (*atomIt)->getIdx() + 1 << "\n"
           << lbl << "\n";
      }
    }
  }
  return ss.str();
}

const std::string GetMolFilePXAInfo(const RWMol &mol) {
  std::string res;
  for (const auto atom : mol.atoms()) {
    if (atom->hasProp("_MolFile_PXA")) {
      res +=
          boost::str(boost::format("M  PXA % 3d%s\n") % (atom->getIdx() + 1) %
                     atom->getProp<std::string>("_MolFile_PXA"));
    }
  }
  return res;
}
const std::string GetMolFileZBOInfo(const RWMol &mol) {
  std::stringstream res;
  std::stringstream ss;
  unsigned int nEntries = 0;
  boost::dynamic_bitset<> atomsAffected(mol.getNumAtoms(), 0);
  for (ROMol::ConstBondIterator bondIt = mol.beginBonds();
       bondIt != mol.endBonds(); ++bondIt) {
    if ((*bondIt)->getBondType() == Bond::ZERO) {
      ++nEntries;
      ss << " " << std::setw(3) << (*bondIt)->getIdx() + 1 << " "
         << std::setw(3) << 0;
      if (nEntries == 8) {
        res << "M  ZBO" << std::setw(3) << nEntries << ss.str() << "\n";
        nEntries = 0;
        ss.str("");
      }
      atomsAffected[(*bondIt)->getBeginAtomIdx()] = 1;
      atomsAffected[(*bondIt)->getEndAtomIdx()] = 1;
    }
  }
  if (nEntries) {
    res << "M  ZBO" << std::setw(3) << nEntries << ss.str() << "\n";
  }
  if (atomsAffected.count()) {
    std::stringstream hydss;
    unsigned int nhyd = 0;
    std::stringstream zchss;
    unsigned int nzch = 0;
    for (unsigned int i = 0; i < mol.getNumAtoms(); ++i) {
      if (!atomsAffected[i]) {
        continue;
      }
      const Atom *atom = mol.getAtomWithIdx(i);
      nhyd++;
      hydss << boost::format(" %3d %3d") % (atom->getIdx() + 1) %
                   atom->getTotalNumHs();
      if (nhyd == 8) {
        res << boost::format("M  HYD%3d") % nhyd << hydss.str() << "\n";
        hydss.str("");
        nhyd = 0;
      }
      if (atom->getFormalCharge()) {
        nzch++;
        zchss << boost::format(" %3d %3d") % (atom->getIdx() + 1) %
                     atom->getFormalCharge();
        if (nzch == 8) {
          res << boost::format("M  ZCH%3d") % nzch << zchss.str() << "\n";
          zchss.str("");
          nzch = 0;
        }
      }
    }
    if (nhyd) {
      res << boost::format("M  HYD%3d") % nhyd << hydss.str() << "\n";
    }
    if (nzch) {
      res << boost::format("M  ZCH%3d") % nzch << zchss.str() << "\n";
    }
  }
  return res.str();
}

const std::string AtomGetMolFileSymbol(
    const Atom *atom, bool padWithSpaces,
    boost::dynamic_bitset<> &queryListAtoms) {
  PRECONDITION(atom, "");

  std::string res;
  if (atom->hasProp(common_properties::_MolFileRLabel)) {
    res = "R#";
    //    } else if(!atom->hasQuery() && atom->getAtomicNum()){
  } else if (atom->getAtomicNum()) {
    res = atom->getSymbol();
  } else {
    if (!atom->hasProp(common_properties::dummyLabel)) {
      if (atom->hasQuery() &&
          (atom->getQuery()->getTypeLabel() == "A" ||
           (atom->getQuery()->getNegation() &&
            atom->getQuery()->getDescription() == "AtomAtomicNum" &&
            static_cast<ATOM_EQUALS_QUERY *>(atom->getQuery())->getVal() ==
                1))) {
        res = "A";
        queryListAtoms.set(atom->getIdx());
      } else if (atom->hasQuery() &&
                 (atom->getQuery()->getTypeLabel() == "Q" ||
                  (atom->getQuery()->getNegation() &&
                   atom->getQuery()->getDescription() == "AtomOr" &&
                   atom->getQuery()->endChildren() -
                           atom->getQuery()->beginChildren() ==
                       2 &&
                   (*atom->getQuery()->beginChildren())->getDescription() ==
                       "AtomAtomicNum" &&
                   static_cast<ATOM_EQUALS_QUERY *>(
                       (*atom->getQuery()->beginChildren()).get())
                           ->getVal() == 6 &&
                   (*++(atom->getQuery()->beginChildren()))->getDescription() ==
                       "AtomAtomicNum" &&
                   static_cast<ATOM_EQUALS_QUERY *>(
                       (*++(atom->getQuery()->beginChildren())).get())
                           ->getVal() == 1))) {
        res = "Q";
        queryListAtoms.set(atom->getIdx());
      } else if (atom->hasQuery() && atom->getQuery()->getTypeLabel() == "X") {
        res = "X";
        queryListAtoms.set(atom->getIdx());
      } else if (atom->hasQuery() && atom->getQuery()->getTypeLabel() == "M") {
        res = "M";
        queryListAtoms.set(atom->getIdx());
      } else if (atom->hasQuery() && atom->getQuery()->getTypeLabel() == "AH") {
        res = "AH";
        queryListAtoms.set(atom->getIdx());
      } else if (atom->hasQuery() && atom->getQuery()->getTypeLabel() == "QH") {
        res = "QH";
        queryListAtoms.set(atom->getIdx());
      } else if (atom->hasQuery() && atom->getQuery()->getTypeLabel() == "XH") {
        res = "XH";
        queryListAtoms.set(atom->getIdx());
      } else if (atom->hasQuery() && atom->getQuery()->getTypeLabel() == "MH") {
        res = "MH";
        queryListAtoms.set(atom->getIdx());
      } else if (hasComplexQuery(atom)) {
        if (isAtomListQuery(atom)) {
          res = "L";
        } else {
          res = "*";
        }
      } else {
        res = "R";
      }
    } else {
      std::string symb;
      atom->getProp(common_properties::dummyLabel, symb);
      if (symb == "*") {
        res = "R";
      } else if (symb == "X") {
        res = "R";
      } else if (symb == "Xa") {
        res = "R1";
      } else if (symb == "Xb") {
        res = "R2";
      } else if (symb == "Xc") {
        res = "R3";
      } else if (symb == "Xd") {
        res = "R4";
      } else if (symb == "Xf") {
        res = "R5";
      } else if (symb == "Xg") {
        res = "R6";
      } else if (symb == "Xh") {
        res = "R7";
      } else if (symb == "Xi") {
        res = "R8";
      } else if (symb == "Xj") {
        res = "R9";
      } else {
        res = symb;
      }
    }
  }
  // pad the end with spaces
  if (padWithSpaces) {
    while (res.size() < 3) {
      res += " ";
    }
  }
  return res;
}

namespace {
unsigned int getAtomParityFlag(const Atom *atom, const Conformer *conf) {
  PRECONDITION(atom, "bad atom");
  PRECONDITION(conf, "bad conformer");
  if (!conf->is3D() ||
      !(atom->getDegree() >= 3 && atom->getTotalDegree() == 4)) {
    return 0;
  }

  const ROMol &mol = atom->getOwningMol();
  RDGeom::Point3D pos = conf->getAtomPos(atom->getIdx());
  std::vector<std::pair<unsigned int, RDGeom::Point3D>> vs;
  ROMol::ADJ_ITER nbrIdx, endNbrs;
  boost::tie(nbrIdx, endNbrs) = mol.getAtomNeighbors(atom);
  while (nbrIdx != endNbrs) {
    const Atom *at = mol.getAtomWithIdx(*nbrIdx);
    unsigned int idx = at->getIdx();
    RDGeom::Point3D v = conf->getAtomPos(idx);
    v -= pos;
    if (at->getAtomicNum() == 1) {
      idx += mol.getNumAtoms();
    }
    vs.emplace_back(idx, v);
    ++nbrIdx;
  }
  std::sort(vs.begin(), vs.end(), Rankers::pairLess);
  double vol;
  if (vs.size() == 4) {
    vol = vs[0].second.crossProduct(vs[1].second).dotProduct(vs[3].second);
  } else {
    vol = -vs[0].second.crossProduct(vs[1].second).dotProduct(vs[2].second);
  }
  if (vol < 0) {
    return 2;
  } else if (vol > 0) {
    return 1;
  }
  return 0;
}
}  // namespace

bool hasNonDefaultValence(const Atom *atom) {
  if (atom->getNumRadicalElectrons() != 0) {
    return true;
  }
  // for queries and atoms which don't have computed properties, the answer is
  // always no:
  if (atom->hasQuery() || atom->needsUpdatePropertyCache()) {
    return false;
  }

  if (atom->getAtomicNum() == 1 ||
      SmilesWrite ::inOrganicSubset(atom->getAtomicNum())) {
    // for the ones we "know", we may have to specify the valence if it's
    // not the default value
    return atom->getNoImplicit() &&
           (atom->getExplicitValence() !=
            PeriodicTable::getTable()->getDefaultValence(atom->getAtomicNum()));
  }
  return true;
}

void GetMolFileAtomProperties(const Atom *atom, const Conformer *conf,
                              int &totValence, int &atomMapNumber,
                              unsigned int &parityFlag, double &x, double &y,
                              double &z) {
  PRECONDITION(atom, "");
  totValence = 0;
  atomMapNumber = 0;
  parityFlag = 0;
  x = y = z = 0.0;

  if (!atom->getPropIfPresent(common_properties::molAtomMapNumber,
                              atomMapNumber)) {
    // XXX FIX ME->should we fail here? previously we would not assign
    // the atomMapNumber if it didn't exist which could result in garbage
    //  values.
    atomMapNumber = 0;
  }

  if (conf) {
    const RDGeom::Point3D pos = conf->getAtomPos(atom->getIdx());
    x = pos.x;
    y = pos.y;
    z = pos.z;
    if (conf->is3D() && atom->getChiralTag() != Atom::CHI_UNSPECIFIED &&
        atom->getChiralTag() != Atom::CHI_OTHER && atom->getDegree() >= 3 &&
        atom->getTotalDegree() == 4) {
      parityFlag = getAtomParityFlag(atom, conf);
    }
  }
  if (hasNonDefaultValence(atom)) {
    if (atom->getTotalDegree() == 0) {
      // Specify zero valence for elements/metals without neighbors
      // or hydrogens (degree 0) instead of writing them as radicals.
      totValence = 15;
    } else {
      // write the total valence for other atoms
      totValence = atom->getTotalValence() % 15;
    }
  }
}

const std::string GetMolFileAtomLine(const Atom *atom, const Conformer *conf,
                                     boost::dynamic_bitset<> &queryListAtoms) {
  PRECONDITION(atom, "");
  std::string res;
  int totValence, atomMapNumber;
  unsigned int parityFlag;
  double x, y, z;
  GetMolFileAtomProperties(atom, conf, totValence, atomMapNumber, parityFlag, x,
                           y, z);

  int massDiff, chg, stereoCare, hCount, rxnComponentType, rxnComponentNumber,
      inversionFlag, exactChangeFlag;
  massDiff = 0;
  chg = 0;
  stereoCare = 0;
  hCount = 0;
  rxnComponentType = 0;
  rxnComponentNumber = 0;
  inversionFlag = 0;
  exactChangeFlag = 0;

  atom->getPropIfPresent(common_properties::molRxnRole, rxnComponentType);
  atom->getPropIfPresent(common_properties::molRxnComponent,
                         rxnComponentNumber);

  std::string symbol = AtomGetMolFileSymbol(atom, true, queryListAtoms);
#if 0
  const boost::format fmter(
      "%10.4f%10.4f%10.4f %3s%2d%3d%3d%3d%3d%3d  0%3d%3d%3d%3d%3d");
  std::stringstream ss;
  ss << boost::format(fmter) % x % y % z % symbol.c_str() % massDiff % chg %
            parityFlag % hCount % stereoCare % totValence % rxnComponentType %
            rxnComponentNumber % atomMapNumber % inversionFlag %
            exactChangeFlag;
  res += ss.str();
#else
  // it feels ugly to use snprintf instead of boost::format, but at least of the
  // time of this writing (with boost 1.55), the snprintf version runs in 20% of
  // the time.
  char dest[128];
#ifndef _MSC_VER
  snprintf(dest, 128,
           "%10.4f%10.4f%10.4f %3s%2d%3d%3d%3d%3d%3d  0%3d%3d%3d%3d%3d", x, y,
           z, symbol.c_str(), massDiff, chg, parityFlag, hCount, stereoCare,
           totValence, rxnComponentType, rxnComponentNumber, atomMapNumber,
           inversionFlag, exactChangeFlag);
#else
  // ok, technically we should be being more careful about this, but given that
  // the format string makes it impossible for this to overflow, I think we're
  // safe. I just used the snprintf above to prevent linters from complaining
  // about use of sprintf
  sprintf_s(dest, 128,
            "%10.4f%10.4f%10.4f %3s%2d%3d%3d%3d%3d%3d  0%3d%3d%3d%3d%3d", x, y,
            z, symbol.c_str(), massDiff, chg, parityFlag, hCount, stereoCare,
            totValence, rxnComponentType, rxnComponentNumber, atomMapNumber,
            inversionFlag, exactChangeFlag);

#endif
  res += dest;
#endif
  return res;
};

int BondGetMolFileSymbol(const Bond *bond) {
  PRECONDITION(bond, "");
  // FIX: should eventually recognize queries
  int res = 0;
  if (bond->hasQuery()) {
    res = getQueryBondSymbol(bond);
  }
  if (!res) {
    switch (bond->getBondType()) {
      case Bond::SINGLE:
        if (bond->getIsAromatic()) {
          res = 4;
        } else {
          res = 1;
        }
        break;
      case Bond::DOUBLE:
        if (bond->getIsAromatic()) {
          res = 4;
        } else {
          res = 2;
        }
        break;
      case Bond::TRIPLE:
        res = 3;
        break;
      case Bond::AROMATIC:
        res = 4;
        break;
      case Bond::ZERO:
        res = 1;
        break;
      case Bond::DATIVE:
        // extension
        res = 9;
        break;
      default:
        break;
    }
  }
  return res;
  // return res.c_str();
}

const std::string GetMolFileBondLine(
    const Bond *bond,
    const std::map<int, std::unique_ptr<Chirality::WedgeInfoBase>> &wedgeBonds,
    const Conformer *conf, bool wasAromatic) {
  PRECONDITION(bond, "");

  int dirCode = 0;
  bool reverse = false;
  RDKit::Chirality::GetMolFileBondStereoInfo(bond, wedgeBonds, conf, dirCode,
                                             reverse);
  // do not cross bonds which were aromatic before kekulization
  if (wasAromatic && dirCode == 3) {
    dirCode = 0;
  }
  int symbol = BondGetMolFileSymbol(bond);

  std::stringstream ss;
  if (reverse) {
    // switch the begin and end atoms on the bond line
    ss << std::setw(3) << bond->getEndAtomIdx() + 1;
    ss << std::setw(3) << bond->getBeginAtomIdx() + 1;
  } else {
    ss << std::setw(3) << bond->getBeginAtomIdx() + 1;
    ss << std::setw(3) << bond->getEndAtomIdx() + 1;
  }
  ss << std::setw(3) << symbol;
  ss << " " << std::setw(2) << dirCode;

  if (bond->hasQuery()) {
    int topol = getQueryBondTopology(bond);
    if (topol) {
      ss << " " << std::setw(2) << 0 << " " << std::setw(2) << topol;
    }
  }

  return ss.str();
}

const std::string GetV3000MolFileAtomLine(
    const Atom *atom, const Conformer *conf,
    boost::dynamic_bitset<> &queryListAtoms, unsigned int precision) {
  PRECONDITION(atom, "");
  int totValence, atomMapNumber;
  unsigned int parityFlag;
  double x, y, z;
  GetMolFileAtomProperties(atom, conf, totValence, atomMapNumber, parityFlag, x,
                           y, z);

  std::stringstream ss;
  ss << "M  V30 " << atom->getIdx() + 1;

  std::string symbol = AtomGetMolFileSymbol(atom, false, queryListAtoms);
  if (!isAtomListQuery(atom) || queryListAtoms[atom->getIdx()]) {
    ss << " " << symbol;
  } else {
    INT_VECT vals;
    getAtomListQueryVals(atom->getQuery(), vals);
    if (atom->getQuery()->getNegation()) {
      ss << " "
         << "\"NOT";
    }
    ss << " [";
    for (unsigned int i = 0; i < vals.size(); ++i) {
      if (i != 0) {
        ss << ",";
      }
      ss << PeriodicTable::getTable()->getElementSymbol(vals[i]);
    }
    ss << "]";
    if (atom->getQuery()->getNegation()) {
      ss << "\"";
    }
  }

  std::streamsize currentPrecision = ss.precision();
  ss << std::fixed;
  ss << std::setprecision(precision);
  ss << " " << x << " " << y << " " << z;
  ss << std::setprecision(currentPrecision);
  ss << std::defaultfloat;
  ss << " " << atomMapNumber;

  // Extra atom properties.
  int chg = atom->getFormalCharge();
  int isotope = atom->getIsotope();
  if (parityFlag != 0) {
    ss << " CFG=" << parityFlag;
  }
  if (chg != 0) {
    ss << " CHG=" << chg;
  }
  if (isotope != 0 && !isAtomRGroup(*atom)) {
    // the documentation for V3000 CTABs says that this should contain the
    // "absolute atomic weight" (whatever that means).
    // Online examples seem to have integer (isotope) values and Marvin won't
    // even read something that has a float.
    // We'll go with the int.
    int mass = static_cast<int>(std::round(atom->getMass()));
    // dummies may have an isotope set but they always have a mass of zero:
    if (!mass) {
      mass = isotope;
    }
    ss << " MASS=" << mass;
  }

  unsigned int nRadEs = atom->getNumRadicalElectrons();
  if (nRadEs != 0 && atom->getTotalDegree() != 0) {
    if (nRadEs % 2) {
      nRadEs = 2;
    } else {
      nRadEs = 3;  // we use triplets, not singlets:
    }
    ss << " RAD=" << nRadEs;
  }

  if (totValence != 0) {
    if (totValence == 15) {
      ss << " VAL=-1";
    } else {
      ss << " VAL=" << totValence;
    }
  }
  if (symbol == "R#") {
    unsigned int rLabel = 1;
    atom->getPropIfPresent(common_properties::_MolFileRLabel, rLabel);
    ss << " RGROUPS=(1 " << rLabel << ")";
  }

  {
    int iprop;
    if (atom->getPropIfPresent(common_properties::molAttachOrder, iprop) &&
        iprop) {
      ss << " ATTCHORD=" << iprop;
    }
    if (atom->getPropIfPresent(common_properties::molAttachPoint, iprop) &&
        iprop) {
      ss << " ATTCHPT=" << iprop;
    }
    if (atom->getPropIfPresent(common_properties::molAtomSeqId, iprop) &&
        iprop) {
      ss << " SEQID=" << iprop;
    }
    if (atom->getPropIfPresent(common_properties::molRxnExactChange, iprop) &&
        iprop) {
      ss << " EXACHG=" << iprop;
    }
    if (atom->getPropIfPresent(common_properties::molInversionFlag, iprop) &&
        iprop) {
      if (iprop == 1 || iprop == 2) {
        ss << " INVRET=" << iprop;
      }
    }
    if (atom->getPropIfPresent(common_properties::molStereoCare, iprop) &&
        iprop) {
      ss << " STBOX=" << iprop;
    }
    if (atom->getPropIfPresent(common_properties::molSubstCount, iprop) &&
        iprop) {
      ss << " SUBST=" << iprop;
    }
  }
  {
    std::string sprop;
    if (atom->getPropIfPresent(common_properties::molAtomClass, sprop)) {
      ss << " CLASS=" << sprop;
    }
  }
  // HCOUNT - *query* hydrogen count. Not written by this writer.

  return ss.str();
};

int GetV3000BondCode(const Bond *bond) {
  // JHJ: As far as I can tell, the V3000 bond codes are the same as for V2000.
  //      Except: The dative bond type is only supported in V3000.
  PRECONDITION(bond, "");
  int res = 0;
  // FIX: should eventually recognize queries
  if (bond->hasQuery()) {
    res = getQueryBondSymbol(bond);
  }
  if (!res) {
    switch (bond->getBondType()) {
      case Bond::SINGLE:
        if (bond->getIsAromatic()) {
          res = 4;
        } else {
          res = 1;
        }
        break;
      case Bond::DOUBLE:
        if (bond->getIsAromatic()) {
          res = 4;
        } else {
          res = 2;
        }
        break;
      case Bond::TRIPLE:
        res = 3;
        break;
      case Bond::AROMATIC:
        res = 4;
        break;
      case Bond::DATIVE:
        res = 9;
        break;
      case Bond::HYDROGEN:
        res = 10;
        break;
      case Bond::ZERO:
        res = 1;
        break;
      default:
        res = 0;
        break;
    }
  }
  return res;
}

int BondStereoCodeV2000ToV3000(int dirCode) {
  // The Any bond configuration (code 4 in v2000 ctabs) seems to be missing
  switch (dirCode) {
    case 0:
      return 0;
    case 1:
      return 1;  // V2000 Up       => Up.
    case 3:
      return 2;  // V2000 Unknown  => Either.
    case 4:
      return 2;  // V2000 Any      => Either.
    case 6:
      return 3;  // V2000 Down     => Down.
    default:
      return 0;
  }
}

namespace {
void createSMARTSQSubstanceGroups(ROMol &mol) {
  auto isRedundantQuery = [](const auto query) {
    if (query->getDescription() == "AtomAnd" &&
        (query->endChildren() - query->beginChildren() == 2) &&
        (*query->beginChildren())->getDescription() == "AtomAtomicNum" &&
        !(*query->beginChildren())->getNegation() &&
        !(*(query->beginChildren() + 1))->getNegation() &&
        ((*(query->beginChildren() + 1))->getDescription() == "AtomIsotope" ||
         (*(query->beginChildren() + 1))->getDescription() ==
             "AtomFormalCharge")) {
      return true;
    }
    return false;
  };
  for (const auto atom : mol.atoms()) {
    if (atom->hasQuery()) {
      std::string sma;

      if (!atom->getPropIfPresent(common_properties::MRV_SMA, sma) &&
          !isAtomListQuery(atom) &&
          atom->getQuery()->getDescription() != "AtomNull" &&
          // we may want to re-think this next one.
          // including AtomType queries will result in an entry
          // for every atom that comes from SMARTS, and I don't think
          // we want that.
          !boost::starts_with(atom->getQuery()->getDescription(), "AtomType") &&
          !boost::starts_with(atom->getQuery()->getDescription(),
                              "AtomAtomicNum") &&
          !isRedundantQuery(atom->getQuery())) {
        sma = SmartsWrite::GetAtomSmarts(static_cast<const QueryAtom *>(atom));
      }
      if (!sma.empty()) {
        SubstanceGroup sg(&mol, "DAT");
        sg.setProp("QUERYTYPE", "SMARTSQ");
        sg.setProp("QUERYOP", "=");
        std::vector<std::string> dataFields{sma};
        sg.setProp("DATAFIELDS", dataFields);
        sg.addAtomWithIdx(atom->getIdx());
        addSubstanceGroup(mol, sg);
      }
    }
  }
}

void createZBOSubstanceGroups(ROMol &mol) {
  SubstanceGroup bsg(&mol, "DAT");
  bsg.setProp("FIELDNAME", "ZBO");
  boost::dynamic_bitset<> atomsAffected(mol.getNumAtoms(), 0);
  for (const auto bond : mol.bonds()) {
    if (bond->getBondType() == Bond::ZERO) {
      bsg.addBondWithIdx(bond->getIdx());
      atomsAffected[bond->getBeginAtomIdx()] = 1;
      atomsAffected[bond->getEndAtomIdx()] = 1;
    }
  }
  if (atomsAffected.any()) {
    for (auto i = 0u; i < atomsAffected.size(); ++i) {
      if (atomsAffected[i]) {
        bsg.addAtomWithIdx(i);
      }
    }
    SubstanceGroup asg(&mol, "DAT");
    asg.setProp("FIELDNAME", "HYD");
    SubstanceGroup zsg(&mol, "DAT");
    zsg.setProp("FIELDNAME", "ZCH");
    std::string asgText;
    std::string zsgText;
    for (auto i = 0u; i < atomsAffected.size(); ++i) {
      if (atomsAffected[i]) {
        const Atom *atom = mol.getAtomWithIdx(i);
        asg.addAtomWithIdx(i);
        if (!asgText.empty()) {
          asgText += ";";
        }
        asgText += std::to_string(atom->getTotalNumHs());
        zsg.addAtomWithIdx(i);
        if (!zsgText.empty()) {
          zsgText += ";";
        }
        zsgText += std::to_string(atom->getFormalCharge());
      }
    }
    addSubstanceGroup(mol, bsg);

    std::vector<std::string> aDataFields{asgText};

    asg.setProp("DATAFIELDS", aDataFields);
    addSubstanceGroup(mol, asg);
    std::vector<std::string> zDataFields{zsgText};
    zsg.setProp("DATAFIELDS", zDataFields);
    addSubstanceGroup(mol, zsg);
  }
}
}  // namespace
namespace FileParserUtils {
void moveAdditionalPropertiesToSGroups(RWMol &mol) {
  GenericGroups::convertGenericQueriesToSubstanceGroups(mol);
  createSMARTSQSubstanceGroups(mol);
  createZBOSubstanceGroups(mol);
}
}  // namespace FileParserUtils
const std::string GetV3000MolFileBondLine(
    const Bond *bond,
    const std::map<int, std::unique_ptr<Chirality::WedgeInfoBase>> &wedgeBonds,
    const Conformer *conf, bool wasAromatic) {
  PRECONDITION(bond, "");

  int dirCode = 0;
  bool reverse = false;
  RDKit::Chirality::GetMolFileBondStereoInfo(bond, wedgeBonds, conf, dirCode,
                                             reverse);
  // do not cross bonds which were aromatic before kekulization
  if (wasAromatic && dirCode == 3) {
    dirCode = 0;
  }

  std::stringstream ss;
  ss << "M  V30 " << bond->getIdx() + 1;
  ss << " " << GetV3000BondCode(bond);
  if (reverse) {
    // switch the begin and end atoms on the bond line
    ss << " " << bond->getEndAtomIdx() + 1;
    ss << " " << bond->getBeginAtomIdx() + 1;
  } else {
    ss << " " << bond->getBeginAtomIdx() + 1;
    ss << " " << bond->getEndAtomIdx() + 1;
  }
  if (dirCode != 0) {
    ss << " CFG=" << BondStereoCodeV2000ToV3000(dirCode);
  }
  if (bond->hasQuery()) {
    int topol = getQueryBondTopology(bond);
    if (topol) {
      ss << " TOPO=" << topol;
    }
  }

  {
    int iprop;
    if (bond->getPropIfPresent(common_properties::molReactStatus, iprop) &&
        iprop) {
      ss << " RXCTR=" << iprop;
    }
  }

  {
    std::string sprop;
    if (bond->getPropIfPresent(common_properties::molStereoCare, sprop) &&
        sprop != "0") {
      ss << " STBOX=" << sprop;
    }
    if (bond->getPropIfPresent(common_properties::_MolFileBondEndPts, sprop) &&
        sprop != "0") {
      ss << " ENDPTS=" << sprop;
    }
    if (bond->getPropIfPresent(common_properties::_MolFileBondAttach, sprop) &&
        sprop != "0") {
      ss << " ATTACH=" << sprop;
    }
  }

  return ss.str();
}

void appendEnhancedStereoGroups(
    std::string &res, const RWMol &tmol,
    std::map<int, std::unique_ptr<Chirality::WedgeInfoBase>> &wedgeBonds) {
  if (!tmol.getStereoGroups().empty()) {
    auto stereo_groups = tmol.getStereoGroups();
    assignStereoGroupIds(stereo_groups);
    res += "M  V30 BEGIN COLLECTION\n";
    std::string tmp;
    tmp.reserve(80);
    for (auto &&group : stereo_groups) {
      tmp += "M  V30 MDLV30/";
      switch (group.getGroupType()) {
        case RDKit::StereoGroupType::STEREO_ABSOLUTE:
          tmp += "STEABS";
          break;
        case RDKit::StereoGroupType::STEREO_OR:
          tmp += "STEREL";
          tmp += std::to_string(group.getWriteId());
          break;
        case RDKit::StereoGroupType::STEREO_AND:
          tmp += "STERAC";
          tmp += std::to_string(group.getWriteId());
          break;
      }
      tmp += " ATOMS=(";

      std::vector<unsigned int> atomIds;
      Atropisomers::getAllAtomIdsForStereoGroup(tmol, group, atomIds,
                                                wedgeBonds);

      tmp += std::to_string(atomIds.size());
      for (auto &&atom : atomIds) {
        tmp += ' ';
        // atoms are 1 indexed in molfiles
        auto idxStr = std::to_string(atom + 1);
        if (tmp.size() + idxStr.size() >= 78) {
          res += tmp + "-\n";
          tmp = "M  V30 ";
        }
        tmp += idxStr;
      }
      res += tmp + ")\n";
      tmp.clear();
    }
    res += tmp + "M  V30 END COLLECTION\n";
  }
}
namespace FileParserUtils {
std::string getV3000CTAB(const ROMol &tmol,
                         const boost::dynamic_bitset<> &wasAromatic, int confId,
                         unsigned int precision) {
  auto nAtoms = tmol.getNumAtoms();
  auto nBonds = tmol.getNumBonds();
  const auto &sgroups = getSubstanceGroups(tmol);
  auto nSGroups = sgroups.size();

  unsigned chiralFlag = 0;
  tmol.getPropIfPresent(common_properties::_MolFileChiralFlag, chiralFlag);

  const Conformer *conf = nullptr;
  if (confId >= 0 || tmol.getNumConformers()) {
    conf = &(tmol.getConformer(confId));
  }

  std::string res = "M  V30 BEGIN CTAB\n";
  std::stringstream ss;
  int num3DConstraints = 0;  //< not implemented
  ss << "M  V30 COUNTS " << nAtoms << " " << nBonds << " " << nSGroups << " "
     << num3DConstraints << " " << chiralFlag << "\n";

  res += ss.str();

  boost::dynamic_bitset<> queryListAtoms(tmol.getNumAtoms());
  res += "M  V30 BEGIN ATOM\n";
  for (ROMol::ConstAtomIterator atomIt = tmol.beginAtoms();
       atomIt != tmol.endAtoms(); ++atomIt) {
    res += GetV3000MolFileAtomLine(*atomIt, conf, queryListAtoms, precision);
    res += "\n";
  }
  res += "M  V30 END ATOM\n";

  auto wedgeBonds = Chirality::pickBondsToWedge(tmol, nullptr, conf);
  if (tmol.getNumBonds()) {
    res += "M  V30 BEGIN BOND\n";

    for (const auto bond : tmol.bonds()) {
      res += GetV3000MolFileBondLine(bond, wedgeBonds, conf,
                                     wasAromatic[bond->getIdx()]);
      res += "\n";
    }
    res += "M  V30 END BOND\n";
  }

  if (nSGroups > 0) {
    res += "M  V30 BEGIN SGROUP\n";
    unsigned int idx = 0;
    for (const auto &sgroup : sgroups) {
      res += GetV3000MolFileSGroupLines(++idx, sgroup);
    }
    res += "M  V30 END SGROUP\n";
  }

  if (tmol.hasProp(common_properties::molFileLinkNodes)) {
    auto pval = tmol.getProp<std::string>(common_properties::molFileLinkNodes);

    std::vector<std::string> linknodes;
    boost::split(linknodes, pval, boost::is_any_of("|"));
    for (const auto &linknode : linknodes) {
      res += "M  V30 LINKNODE " + linknode + "\n";
    }
  }
  appendEnhancedStereoGroups(res, tmol, wedgeBonds);

  res += "M  V30 END CTAB\n";
  return res;
}
}  // namespace FileParserUtils
//------------------------------------------------
//
//  gets a mol block as a string
//
//------------------------------------------------
<<<<<<< HEAD
std::string outputMolToMolBlock(const RWMol &tmol, int confId, bool forceV3000,
                                unsigned int precision,
                                const boost::dynamic_bitset<> &aromaticBonds) {
=======

enum class MolFileFormat { V2000, V3000, unspecified };

std::string outputMolToMolBlock(const RWMol &tmol, int confId,
                                MolFileFormat whichFormat,
                                unsigned int precision) {
>>>>>>> d6171aaa
  std::string res;
  unsigned int nAtoms, nBonds, nLists, chiralFlag, nsText, nRxnComponents;
  unsigned int nReactants, nProducts, nIntermediates;
  nAtoms = tmol.getNumAtoms();
  nBonds = tmol.getNumBonds();
  nLists = 0;

  const auto &sgroups = getSubstanceGroups(tmol);
  unsigned int nSGroups = sgroups.size();

  if (whichFormat == MolFileFormat::V2000 &&
      (nAtoms > 999 || nBonds > 999 || nSGroups > 999)) {
    throw ValueErrorException(
        "V2000 format does not support more than 999 atoms, bonds or SGroups.");
  }

  chiralFlag = 0;
  nsText = 0;
  nRxnComponents = 0;
  nReactants = 0;
  nProducts = 0;
  nIntermediates = 0;

  tmol.getPropIfPresent(common_properties::_MolFileChiralFlag, chiralFlag);

  const Conformer *conf;
  if (confId < 0 && tmol.getNumConformers() == 0) {
    conf = nullptr;
  } else {
    conf = &(tmol.getConformer(confId));
  }

  std::string text;
  if (tmol.getPropIfPresent(common_properties::_Name, text)) {
    res += text;
  }
  res += "\n";

  // info
  if (tmol.getPropIfPresent(common_properties::MolFileInfo, text)) {
    res += text;
  } else {
    std::stringstream ss;
    ss << "  " << std::setw(8) << "RDKit";
    ss << std::setw(10) << "";
    if (conf) {
      if (conf->is3D()) {
        ss << "3D";
      } else {
        ss << common_properties::TWOD;
      }
    }
    res += ss.str();
  }
  res += "\n";
  // comments
  if (tmol.getPropIfPresent(common_properties::MolFileComments, text)) {
    res += text;
  }
  res += "\n";

  bool hasDative = false;
  for (const auto bond : tmol.bonds()) {
    if (bond->getBondType() == Bond::DATIVE) {
      hasDative = true;
      break;
    }
  }

  bool isV3000 = false;
  if (whichFormat == MolFileFormat::V3000) {
    isV3000 = true;
  } else if (whichFormat == MolFileFormat::unspecified &&
             (hasDative || nAtoms > 999 || nBonds > 999 || nSGroups > 999 ||
              !tmol.getStereoGroups().empty())) {
    isV3000 = true;
  }

  // the counts line:
  std::stringstream ss;
  if (isV3000) {
    // All counts in the V3000 info line should be 0
    ss << std::setw(3) << 0;
    ss << std::setw(3) << 0;
    ss << std::setw(3) << 0;
    ss << std::setw(3) << 0;
    ss << std::setw(3) << 0;
    ss << std::setw(3) << 0;
    ss << std::setw(3) << 0;
    ss << std::setw(3) << 0;
    ss << std::setw(3) << 0;
    ss << std::setw(3) << 0;
    ss << "999 V3000\n";
  } else {
    ss << std::setw(3) << nAtoms;
    ss << std::setw(3) << nBonds;
    ss << std::setw(3) << nLists;
    ss << std::setw(3) << nSGroups;
    ss << std::setw(3) << chiralFlag;
    ss << std::setw(3) << nsText;
    ss << std::setw(3) << nRxnComponents;
    ss << std::setw(3) << nReactants;
    ss << std::setw(3) << nProducts;
    ss << std::setw(3) << nIntermediates;
    ss << "999 V2000\n";
  }
  res += ss.str();

  boost::dynamic_bitset<> queryListAtoms(tmol.getNumAtoms());
  if (!isV3000) {
    // V2000 output.
    for (ROMol::ConstAtomIterator atomIt = tmol.beginAtoms();
         atomIt != tmol.endAtoms(); ++atomIt) {
      res += GetMolFileAtomLine(*atomIt, conf, queryListAtoms);
      res += "\n";
    }

    auto wedgeBonds = Chirality::pickBondsToWedge(tmol, nullptr, conf);

    for (const auto bond : tmol.bonds()) {
      res += GetMolFileBondLine(bond, wedgeBonds, conf,
                                aromaticBonds[bond->getIdx()]);
      res += "\n";
    }

    res += GetMolFileChargeInfo(tmol);
    res += GetMolFileRGroupInfo(tmol);
    res += GetMolFileQueryInfo(tmol, queryListAtoms);
    res += GetMolFileAliasInfo(tmol);
    res += GetMolFileZBOInfo(tmol);

    res += GetMolFilePXAInfo(tmol);
    res += GetMolFileSGroupInfo(tmol);

    // FIX: R-group logic, SGroups and 3D features etc.
  } else {
    // V3000 output.
    res +=
        FileParserUtils::getV3000CTAB(tmol, aromaticBonds, confId, precision);
  }
  res += "M  END\n";
  return res;
}

void prepareMol(RWMol &trwmol, const MolWriterParams &params) {
  // NOTE: kekulize the molecule before writing it out
  // because of the way mol files handle aromaticity
  if (trwmol.needsUpdatePropertyCache()) {
    trwmol.updatePropertyCache(false);
  }
<<<<<<< HEAD
  boost::dynamic_bitset<> aromaticBonds(mol.getNumBonds());
  if (params.kekulize && mol.getNumBonds()) {
    for (const auto bond : mol.bonds()) {
      if (bond->getIsAromatic()) {
        aromaticBonds.set(bond->getIdx());
      }
    }
=======
  if (params.kekulize && trwmol.getNumBonds()) {
>>>>>>> d6171aaa
    MolOps::Kekulize(trwmol);
  }

  if (params.includeStereo && !trwmol.getNumConformers()) {
    // generate coordinates so that the stereo we generate makes sense
    RDDepict::compute2DCoords(trwmol);
  }
  FileParserUtils::moveAdditionalPropertiesToSGroups(trwmol);
}

<<<<<<< HEAD
  try {
    return outputMolToMolBlock(trwmol, confId, params.forceV3000,
                               params.precision, aromaticBonds);
  } catch (RequiresV3000Exception &) {
    return outputMolToMolBlock(trwmol, confId, true, params.precision,
                               aromaticBonds);
  }
=======
std::string MolToMolBlock(const ROMol &mol, const MolWriterParams &params,
                          int confId) {
  RDKit::Utils::LocaleSwitcher switcher;
  RWMol trwmol(mol);
  prepareMol(trwmol, params);
  MolFileFormat whichFormat =
      params.forceV3000 ? MolFileFormat::V3000 : MolFileFormat::unspecified;
  return outputMolToMolBlock(trwmol, confId, whichFormat, params.precision);
}

std::string MolToV2KMolBlock(const ROMol &mol, const MolWriterParams &params,
                             int confId) {
  RDKit::Utils::LocaleSwitcher switcher;
  RWMol trwmol(mol);
  prepareMol(trwmol, params);
  return outputMolToMolBlock(trwmol, confId, MolFileFormat::V2000,
                             params.precision);
>>>>>>> d6171aaa
}

//------------------------------------------------
//
//  Dump a molecule to a file
//
//------------------------------------------------
void MolToMolFile(const ROMol &mol, const std::string &fName,
                  const MolWriterParams &params, int confId) {
  auto *outStream = new std::ofstream(fName.c_str());
  if (!(*outStream) || outStream->bad()) {
    delete outStream;
    std::ostringstream errout;
    errout << "Bad output file " << fName;
    throw BadFileException(errout.str());
  }
  std::string outString = MolToMolBlock(mol, params, confId);
  *outStream << outString;
  delete outStream;
}
}  // namespace RDKit<|MERGE_RESOLUTION|>--- conflicted
+++ resolved
@@ -1226,18 +1226,13 @@
 //  gets a mol block as a string
 //
 //------------------------------------------------
-<<<<<<< HEAD
-std::string outputMolToMolBlock(const RWMol &tmol, int confId, bool forceV3000,
+
+enum class MolFileFormat { V2000, V3000, unspecified };
+
+std::string outputMolToMolBlock(const RWMol &tmol, int confId,
+                                MolFileFormat whichFormat,
                                 unsigned int precision,
                                 const boost::dynamic_bitset<> &aromaticBonds) {
-=======
-
-enum class MolFileFormat { V2000, V3000, unspecified };
-
-std::string outputMolToMolBlock(const RWMol &tmol, int confId,
-                                MolFileFormat whichFormat,
-                                unsigned int precision) {
->>>>>>> d6171aaa
   std::string res;
   unsigned int nAtoms, nBonds, nLists, chiralFlag, nsText, nRxnComponents;
   unsigned int nReactants, nProducts, nIntermediates;
@@ -1382,23 +1377,19 @@
   return res;
 }
 
-void prepareMol(RWMol &trwmol, const MolWriterParams &params) {
+void prepareMol(RWMol &trwmol, const MolWriterParams &params,
+                boost::dynamic_bitset<> &aromaticBonds) {
   // NOTE: kekulize the molecule before writing it out
   // because of the way mol files handle aromaticity
   if (trwmol.needsUpdatePropertyCache()) {
     trwmol.updatePropertyCache(false);
   }
-<<<<<<< HEAD
-  boost::dynamic_bitset<> aromaticBonds(mol.getNumBonds());
-  if (params.kekulize && mol.getNumBonds()) {
-    for (const auto bond : mol.bonds()) {
+  if (params.kekulize && trwmol.getNumBonds()) {
+    for (const auto bond : trwmol.bonds()) {
       if (bond->getIsAromatic()) {
         aromaticBonds.set(bond->getIdx());
       }
     }
-=======
-  if (params.kekulize && trwmol.getNumBonds()) {
->>>>>>> d6171aaa
     MolOps::Kekulize(trwmol);
   }
 
@@ -1409,33 +1400,26 @@
   FileParserUtils::moveAdditionalPropertiesToSGroups(trwmol);
 }
 
-<<<<<<< HEAD
-  try {
-    return outputMolToMolBlock(trwmol, confId, params.forceV3000,
-                               params.precision, aromaticBonds);
-  } catch (RequiresV3000Exception &) {
-    return outputMolToMolBlock(trwmol, confId, true, params.precision,
-                               aromaticBonds);
-  }
-=======
 std::string MolToMolBlock(const ROMol &mol, const MolWriterParams &params,
                           int confId) {
   RDKit::Utils::LocaleSwitcher switcher;
   RWMol trwmol(mol);
-  prepareMol(trwmol, params);
+  boost::dynamic_bitset<> aromaticBonds(trwmol.getNumBonds());
+  prepareMol(trwmol, params, aromaticBonds);
   MolFileFormat whichFormat =
       params.forceV3000 ? MolFileFormat::V3000 : MolFileFormat::unspecified;
-  return outputMolToMolBlock(trwmol, confId, whichFormat, params.precision);
+  return outputMolToMolBlock(trwmol, confId, whichFormat, params.precision,
+                             aromaticBonds);
 }
 
 std::string MolToV2KMolBlock(const ROMol &mol, const MolWriterParams &params,
                              int confId) {
   RDKit::Utils::LocaleSwitcher switcher;
   RWMol trwmol(mol);
-  prepareMol(trwmol, params);
+  boost::dynamic_bitset<> aromaticBonds(trwmol.getNumBonds());
+  prepareMol(trwmol, params, aromaticBonds);
   return outputMolToMolBlock(trwmol, confId, MolFileFormat::V2000,
-                             params.precision);
->>>>>>> d6171aaa
+                             params.precision, aromaticBonds);
 }
 
 //------------------------------------------------
