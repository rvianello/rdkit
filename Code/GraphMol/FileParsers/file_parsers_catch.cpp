--- conflicted
+++ resolved
@@ -7278,18 +7278,6 @@
   }
 }
 
-<<<<<<< HEAD
-TEST_CASE("Github #7306: bad crossed bonds in large aromatic rings") {
-  std::string rdbase = getenv("RDBASE");
-  rdbase += "/Code/GraphMol/FileParsers/test_data/";
-  SECTION("as reported") {
-    auto m = v2::FileParsers::MolFromMolFile(rdbase + "github7306.mol");
-    REQUIRE(m);
-    auto ctab = MolToV3KMolBlock(*m);
-    CHECK(ctab.find("CFG=2") == std::string::npos);
-    ctab = MolToMolBlock(*m);
-    CHECK(ctab.find("2  3\n") == std::string::npos);
-=======
 TEST_CASE("MolToV2KMolBlock") {
   SECTION("basics") {
     auto m = "[NH3]->[Pt]"_smiles;
@@ -7315,6 +7303,18 @@
       REQUIRE(m);
       CHECK_THROWS_AS(MolToV2KMolBlock(*m), ValueErrorException);
     }
->>>>>>> d6171aaa
+  }
+}
+
+TEST_CASE("Github #7306: bad crossed bonds in large aromatic rings") {
+  std::string rdbase = getenv("RDBASE");
+  rdbase += "/Code/GraphMol/FileParsers/test_data/";
+  SECTION("as reported") {
+    auto m = v2::FileParsers::MolFromMolFile(rdbase + "github7306.mol");
+    REQUIRE(m);
+    auto ctab = MolToV3KMolBlock(*m);
+    CHECK(ctab.find("CFG=2") == std::string::npos);
+    ctab = MolToMolBlock(*m);
+    CHECK(ctab.find("2  3\n") == std::string::npos);
   }
 }